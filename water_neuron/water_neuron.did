--- conflicted
+++ resolved
@@ -233,13 +233,7 @@
   get_info : () -> (CanisterInfo) query;
   get_transfer_statuses : (vec nat64) -> (vec TransferStatus) query;
   get_withdrawal_requests : (opt Account) -> (vec WithdrawalDetails) query;
-<<<<<<< HEAD
-  get_wtn_proposal_id : (nat64) -> (opt nat64) query;
-  icp_to_nicp : (ConversionArg) -> (Result_2);
-  nicp_to_icp : (ConversionArg) -> (Result_3);
-=======
   get_wtn_proposal_id : (nat64) -> (ProposalMirroredResult) query;
   icp_to_nicp : (ConversionArg) -> (Result_1);
   nicp_to_icp : (ConversionArg) -> (Result_2);
->>>>>>> ea162c44
 }